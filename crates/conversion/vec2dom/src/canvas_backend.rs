--- conflicted
+++ resolved
@@ -89,14 +89,10 @@
 
                 ch.child.attach_canvas(c.inner[0].1.clone());
             }
-<<<<<<< HEAD
             Label(ch) => {
                 ch.child.attach_canvas(g);
             }
-            Html(..) | Link(..) | Image(..) | Text(..) | Path(..) | ContentHint(..) => {}
-=======
             RawHtml(..) | Link(..) | Image(..) | Text(..) | Path(..) | ContentHint(..) => {}
->>>>>>> d29c2134
         };
     }
 
