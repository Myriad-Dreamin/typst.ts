--- conflicted
+++ resolved
@@ -31,13 +31,8 @@
     "@types/xmldom": "^0.1.34"
   },
   "dependencies": {
-<<<<<<< HEAD
-    "glob": "^11.0.1",
+    "glob": "^10.4.5",
     "glob-watcher": "^6.0.0",
     "xmldom": "^0.6.0"
-=======
-    "glob": "^10.4.5",
-    "glob-watcher": "^6.0.0"
->>>>>>> c4c95208
   }
 }